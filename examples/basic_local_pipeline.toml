[hekad]
base_dir = "."
share_dir = "."
<<<<<<< HEAD
=======
# 8MB
>>>>>>> cab7e5dc
max_message_size = 8388608

[RstEncoder]

[TestInput]
type = "HttpListenInput"
address = "127.0.0.1:8080"
request_headers = ["Content-Length", "X-Forwarded-For"]
decoder = "HttpEdgeDecoder"
send_decode_failures = true

[LogOutput]
# Print all incoming http messages (both raw and decoded)
type = "LogOutput"
message_matcher = "Type == 'http_edge_incoming' || Type == 'heka.httpdata.request'"
#message_matcher = "TRUE"
encoder = "RstEncoder"

[HttpEdgeDecoder]
type = "SandboxDecoder"
filename = "heka/sandbox/decoders/http_edge_decoder.lua"
memory_limit = 90000000
output_limit = 8388608
    [HttpEdgeDecoder.config]
    geoip_city_db = "GeoLiteCity.dat"
    namespace_config = '{"test":{"logger":"test_input","max_path_length":20480,"max_data_length":1048576},"telemetry":{"dimensions":["reason","appName","appVersion","appUpdateChannel","appBuildID"],"max_path_length":10240,"max_data_length":204800}}'

[DashboardOutput]
address = "localhost:4352"
static_directory = "build/heka/dasher"
ticker_interval = 1

[PayloadEncoder]

[RequestRates]
type = "SandboxFilter"
message_matcher = "Type == 'http_edge_incoming'"
filename = "examples/request_rates.lua"
ticker_interval = 10
preserve_data = true
output_limit = 256000

[ProtobufEncoder]

[ArchivePipelineOutput]
type = "FileOutput"
path = "./data_decoded.out"
use_framing = true
message_matcher = "Type == 'http_edge_incoming'"
encoder = "ProtobufEncoder"

[ArchiveRawOutput]
type = "FileOutput"
path = "./data_raw.out"
use_framing = true
message_matcher = "Type == 'heka.httpdata.request'"
encoder = "ProtobufEncoder"<|MERGE_RESOLUTION|>--- conflicted
+++ resolved
@@ -1,10 +1,7 @@
 [hekad]
 base_dir = "."
 share_dir = "."
-<<<<<<< HEAD
-=======
 # 8MB
->>>>>>> cab7e5dc
 max_message_size = 8388608
 
 [RstEncoder]
